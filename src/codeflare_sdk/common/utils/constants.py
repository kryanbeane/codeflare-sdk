--- conflicted
+++ resolved
@@ -1,9 +1,4 @@
 RAY_VERSION = "2.47.1"
-<<<<<<< HEAD
-# Below references ray:2.47.1-py311-cu121
-CUDA_RUNTIME_IMAGE = "quay.io/modh/ray@sha256:6d076aeb38ab3c34a6a2ef0f58dc667089aa15826fa08a73273c629333e12f1e"
-MOUNT_PATH = "/home/ray/scripts"
-=======
 """
 The below are used to define the default runtime image for the Ray Cluster.
 * For python 3.11:ray:2.47.1-py311-cu121
@@ -17,4 +12,8 @@
     "3.11": CUDA_PY311_RUNTIME_IMAGE,
     "3.12": CUDA_PY312_RUNTIME_IMAGE,
 }
->>>>>>> 56696fd1
+
+MOUNT_PATH = "/home/ray/scripts"
+
+# Default CUDA runtime image for backward compatibility
+CUDA_RUNTIME_IMAGE = CUDA_PY311_RUNTIME_IMAGE  # Default to Python 3.11